// Copyright 2016 The kingshard Authors. All rights reserved.
//
// Licensed under the Apache License, Version 2.0 (the "License"): you may
// not use this file except in compliance with the License. You may obtain
// a copy of the License at
//
//     http://www.apache.org/licenses/LICENSE-2.0
//
// Unless required by applicable law or agreed to in writing, software
// distributed under the License is distributed on an "AS IS" BASIS, WITHOUT
// WARRANTIES OR CONDITIONS OF ANY KIND, either express or implied. See the
// License for the specific language governing permissions and limitations
// under the License.

package main

import (
	"flag"
	"fmt"
	"os"
	"os/signal"
	"path"
	"runtime"
	"strings"
	"syscall"

	"github.com/flike/kingshard/config"
	"github.com/flike/kingshard/core/golog"
	"github.com/flike/kingshard/core/hack"
	"github.com/flike/kingshard/proxy/server"
)

var configFile *string = flag.String("config", "/etc/ks.yaml", "kingshard config file")
var logLevel *string = flag.String("log-level", "", "log level [debug|info|warn|error], default error")
var version *bool = flag.Bool("v", false, "the version of kingshard")

const (
	sqlLogName = "sql.log"
	sysLogName = "sys.log"
	MaxLogSize = 1024 * 1024 * 1024
)

const banner string = `
    __   _                  __                   __
   / /__(_)___  ____ ______/ /_  ____ __________/ /
  / //_/ / __ \/ __ \/ ___/ __ \ / __\/ ___/ __  /
 / ,< / / / / / /_/ (__  ) / / / /_/ / /  / /_/ /
/_/|_/_/_/ /_/\__, /____/_/ /_/\__,_/_/   \__,_/
             /____/
`

func main() {
	fmt.Print(banner)
	runtime.GOMAXPROCS(runtime.NumCPU())
	flag.Parse()
<<<<<<< HEAD

	/* TODO 使用指针的方式是出于什么考虑? */
=======
	fmt.Printf("Git commit:%s\n", hack.Version)
	fmt.Printf("Build time:%s\n", hack.Compile)
	if *version {
		return
	}
>>>>>>> 6fc600f6
	if len(*configFile) == 0 {
		fmt.Println("must use a config file")
		return
	}

	/* 全局配置 */
	cfg, err := config.ParseConfigFile(*configFile)
	if err != nil {
		fmt.Printf("parse config file error:%v\n", err.Error())
		return
	}

	//when the log file size greater than 1GB, kingshard will generate a new file
	if len(cfg.LogPath) != 0 {
		sysFilePath := path.Join(cfg.LogPath, sysLogName)
		/* 文件句炳 */
		sysFile, err := golog.NewRotatingFileHandler(sysFilePath, MaxLogSize, 1)
		if err != nil {
			fmt.Printf("new log file error:%v\n", err.Error())
			return
		}
		/* 日志句炳 */
		golog.GlobalSysLogger = golog.New(sysFile, golog.Lfile|golog.Ltime|golog.Llevel)

		sqlFilePath := path.Join(cfg.LogPath, sqlLogName)
		sqlFile, err := golog.NewRotatingFileHandler(sqlFilePath, MaxLogSize, 1)
		if err != nil {
			fmt.Printf("new log file error:%v\n", err.Error())
			return
		}
		golog.GlobalSqlLogger = golog.New(sqlFile, golog.Lfile|golog.Ltime|golog.Llevel)
	}

	if *logLevel != "" {
		setLogLevel(*logLevel)
	} else {
		setLogLevel(cfg.LogLevel)
	}

	var svr *server.Server
	/* 构造唯一的server实例，加载配置信息，建立与后端mysql的连接池*/
	svr, err = server.NewServer(cfg)
	if err != nil {
		golog.Error("main", "main", err.Error(), 0)
		golog.GlobalSysLogger.Close()
		golog.GlobalSqlLogger.Close()
		return
	}

	sc := make(chan os.Signal, 1)
	signal.Notify(sc,
		syscall.SIGINT,
		syscall.SIGTERM,
		syscall.SIGQUIT)

	/*单独的协程做信号监控*/
	go func() {
		/* 阻塞 */
		sig := <-sc
		golog.Info("main", "main", "Got signal", 0, "signal", sig)
		golog.GlobalSysLogger.Close()
		golog.GlobalSqlLogger.Close()
		svr.Close()
	}()

	svr.Run()
}

func setLogLevel(level string) {
	switch strings.ToLower(level) {
	case "debug":
		golog.GlobalSysLogger.SetLevel(golog.LevelDebug)
	case "info":
		golog.GlobalSysLogger.SetLevel(golog.LevelInfo)
	case "warn":
		golog.GlobalSysLogger.SetLevel(golog.LevelWarn)
	case "error":
		golog.GlobalSysLogger.SetLevel(golog.LevelError)
	default:
		golog.GlobalSysLogger.SetLevel(golog.LevelError)
	}
}<|MERGE_RESOLUTION|>--- conflicted
+++ resolved
@@ -53,16 +53,13 @@
 	fmt.Print(banner)
 	runtime.GOMAXPROCS(runtime.NumCPU())
 	flag.Parse()
-<<<<<<< HEAD
 
 	/* TODO 使用指针的方式是出于什么考虑? */
-=======
 	fmt.Printf("Git commit:%s\n", hack.Version)
 	fmt.Printf("Build time:%s\n", hack.Compile)
 	if *version {
 		return
 	}
->>>>>>> 6fc600f6
 	if len(*configFile) == 0 {
 		fmt.Println("must use a config file")
 		return

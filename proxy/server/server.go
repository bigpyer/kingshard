--- conflicted
+++ resolved
@@ -313,18 +313,11 @@
 	c.txConns = make(map[*backend.Node]*backend.BackendConn)
 	/* 连接是否关闭 */
 	c.closed = false
-<<<<<<< HEAD
+	/* 连接编码 */
+	c.charset = mysql.DEFAULT_CHARSET
 	/* 校对值 */
 	c.collation = mysql.DEFAULT_COLLATION_ID
-	/* 连接编码 */
-	c.charset = mysql.DEFAULT_CHARSET
 	/* 预编译ID */
-=======
-
-	c.charset = mysql.DEFAULT_CHARSET
-	c.collation = mysql.DEFAULT_COLLATION_ID
-
->>>>>>> 3dcdc903
 	c.stmtId = 0
 	/* 预编译语句结构体 */
 	c.stmts = make(map[uint32]*Stmt)

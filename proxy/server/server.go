// Copyright 2016 The kingshard Authors. All rights reserved.
//
// Licensed under the Apache License, Version 2.0 (the "License"): you may
// not use this file except in compliance with the License. You may obtain
// a copy of the License at
//
//     http://www.apache.org/licenses/LICENSE-2.0
//
// Unless required by applicable law or agreed to in writing, software
// distributed under the License is distributed on an "AS IS" BASIS, WITHOUT
// WARRANTIES OR CONDITIONS OF ANY KIND, either express or implied. See the
// License for the specific language governing permissions and limitations
// under the License.

package server

import (
	"bufio"
	"fmt"
	"io"
	"net"
	"os"
	"runtime"
	"strings"
	"sync/atomic"
	"time"

	"github.com/flike/kingshard/mysql"

	"github.com/flike/kingshard/backend"
	"github.com/flike/kingshard/config"
	"github.com/flike/kingshard/core/errors"
	"github.com/flike/kingshard/core/golog"
	"github.com/flike/kingshard/proxy/router"
)

type Schema struct {
	db string

	nodes map[string]*backend.Node

	rule *router.Router
}

type BlacklistSqls struct {
	sqls    map[string]string
	sqlsLen int
}

type Server struct {
	cfg       *config.Config
	addr      string
	user      string
	password  string
	db        string
	charset   string
	collation mysql.CollationId

	blacklistSqls *BlacklistSqls
	allowips      []net.IP
	counter       *Counter
	nodes         map[string]*backend.Node
	schema        *Schema

	listener net.Listener

	/* 运行标示 */
	running bool
}

func (s *Server) parseAllowIps() error {
	cfg := s.cfg
	if len(cfg.AllowIps) == 0 {
		return nil
	}
	ipVec := strings.Split(cfg.AllowIps, ",")
	/* 使用切片的方式 */
	s.allowips = make([]net.IP, 0, 10)
	for _, ip := range ipVec {
		s.allowips = append(s.allowips, net.ParseIP(strings.TrimSpace(ip)))
	}
	return nil
}

<<<<<<< HEAD
/* 解析node节点，建立ks与node节点内主从实例的连接池 */
=======
//parse the blacklist sql file
func (s *Server) parseBlackListSqls() error {
	bs := new(BlacklistSqls)
	bs.sqls = make(map[string]string)
	if len(s.cfg.BlsFile) != 0 {
		file, err := os.Open(s.cfg.BlsFile)
		if err != nil {
			return err
		}

		defer file.Close()
		rd := bufio.NewReader(file)
		for {
			line, err := rd.ReadString('\n')
			//end of file
			if err == io.EOF {
				break
			}
			if err != nil {
				return err
			}
			line = strings.TrimSpace(line)
			if len(line) != 0 {
				fingerPrint := mysql.GetFingerprint(line)
				md5 := mysql.GetMd5(fingerPrint)
				bs.sqls[md5] = fingerPrint
			}
		}
	}
	bs.sqlsLen = len(bs.sqls)
	s.blacklistSqls = bs

	return nil
}

>>>>>>> 1d7097df
func (s *Server) parseNode(cfg config.NodeConfig) (*backend.Node, error) {
	var err error
	n := new(backend.Node)
	/* 节点配置 */
	n.Cfg = cfg

	/* 标记节点下线的间隔时间 */
	n.DownAfterNoAlive = time.Duration(cfg.DownAfterNoAlive) * time.Second
	/* 建立node节点内ks与主实例连接池并初始化DB状态为Unknown */
	err = n.ParseMaster(cfg.Master)
	if err != nil {
		return nil, err
	}

	/* TODO 建立ks与从实例连接池,初始化round robin队列 */
	err = n.ParseSlave(cfg.Slave)
	if err != nil {
		return nil, err
	}

	/* 一个node对应一个goroutine进行节点内多实例存活检测 */
	go n.CheckNode()

	return n, nil
}

func (s *Server) parseNodes() error {
	cfg := s.cfg
	/* 以nodes数组初始化node字典,字典的key为node中的name */
	s.nodes = make(map[string]*backend.Node, len(cfg.Nodes))

	for _, v := range cfg.Nodes {
		/* 不允许有同名node */
		if _, ok := s.nodes[v.Name]; ok {
			return fmt.Errorf("duplicate node [%s].", v.Name)
		}

		/* 解析节点集内的节点，建立ks与节点内实例的连接池，建立节点保活goroutine */
		n, err := s.parseNode(v)
		if err != nil {
			return err
		}

		/* node字典赋值 */
		s.nodes[v.Name] = n
	}

	return nil
}

func (s *Server) parseSchema() error {
	schemaCfg := s.cfg.Schema
	if len(schemaCfg.Nodes) == 0 {
		return fmt.Errorf("schema [%s] must have a node.", schemaCfg.DB)
	}

	nodes := make(map[string]*backend.Node)
	for _, n := range schemaCfg.Nodes {
		/* 检查节点是否存在 */
		if s.GetNode(n) == nil {
			return fmt.Errorf("schema [%s] node [%s] config is not exists.", schemaCfg.DB, n)
		}

		/* 检查node数组里面是否存在该节点 */
		if _, ok := nodes[n]; ok {
			return fmt.Errorf("schema [%s] node [%s] duplicate.", schemaCfg.DB, n)
		}

		/* 节点集map赋值 */
		nodes[n] = s.GetNode(n)
	}

	rule, err := router.NewRouter(&schemaCfg)
	if err != nil {
		return err
	}

	s.schema = &Schema{
		db:    schemaCfg.DB,
		nodes: nodes,
		rule:  rule,
	}
	/* TODO server端db的作用? */
	s.db = schemaCfg.DB

	return nil
}

func NewServer(cfg *config.Config) (*Server, error) {
	/* new关键字返回指针 */
	s := new(Server)

	s.cfg = cfg
	s.counter = new(Counter)
	s.addr = cfg.Addr
	s.user = cfg.User
	s.password = cfg.Password
	if len(cfg.Charset) != 0 {
		cid, ok := mysql.CharsetIds[cfg.Charset]
		if !ok {
			return nil, errors.ErrInvalidCharset
		}
		s.charset = cfg.Charset
		s.collation = cid
	} else {
		s.charset = mysql.DEFAULT_CHARSET
		s.collation = mysql.DEFAULT_COLLATION_ID
	}

	if err := s.parseBlackListSqls(); err != nil {
		return nil, err
	}

	/* 加载ip白名单 */
	if err := s.parseAllowIps(); err != nil {
		return nil, err
	}

	/* 解析节点信息,建立ks与后端实例的连接池,此处不需要指定DB */
	if err := s.parseNodes(); err != nil {
		return nil, err
	}

	/* 加载分表规则 */
	if err := s.parseSchema(); err != nil {
		return nil, err
	}

	var err error
	netProto := "tcp"

	s.listener, err = net.Listen(netProto, s.addr)

	if err != nil {
		return nil, err
	}

	golog.Info("server", "NewServer", "Server running", 0,
		"netProto",
		netProto,
		"address",
		s.addr)
	return s, nil
}

<<<<<<< HEAD
=======
func (s *Server) flushCounter() {
	for {
		s.counter.FlushCounter()
		time.Sleep(1 * time.Second)
	}
}

>>>>>>> 1d7097df
func (s *Server) newClientConn(co net.Conn) *ClientConn {
	c := new(ClientConn)
	tcpConn := co.(*net.TCPConn)

	//SetNoDelay controls whether the operating system should delay packet transmission
	// in hopes of sending fewer packets (Nagle's algorithm).
	// The default is true (no delay),
	// meaning that data is sent as soon as possible after a Write.
	//I set this option false.
	tcpConn.SetNoDelay(false)
	c.c = tcpConn

	/* 将服务端schema赋值给客户端,为分表做准备 */
	c.schema = s.GetSchema()

	/* mysql通讯协议结构 */
	c.pkg = mysql.NewPacketIO(tcpConn)
	/* 每一个连接的服务结构体 */
	c.proxy = s
	/* 命令序列号 */
	c.pkg.Sequence = 0
	/* 连接标识ID */
	c.connectionId = atomic.AddUint32(&baseConnId, 1)
	/* 每一个连接的状态，标识是否处在事物中 */
	c.status = mysql.SERVER_STATUS_AUTOCOMMIT
	/* 根据时间生成随机盐 */
	c.salt, _ = mysql.RandomBuf(20)
	/* node结构指针为key，后端连接结构指针为value */
	c.txConns = make(map[*backend.Node]*backend.BackendConn)
	/* 连接是否关闭 */
	c.closed = false
<<<<<<< HEAD
	/* 校对值 */
	c.collation = mysql.DEFAULT_COLLATION_ID
	/* 连接编码 */
	c.charset = mysql.DEFAULT_CHARSET
	/* 预编译ID */
=======

	c.collation = s.collation
	c.charset = s.charset

>>>>>>> 1d7097df
	c.stmtId = 0
	/* 预编译语句结构体 */
	c.stmts = make(map[uint32]*Stmt)

	return c
}

func (s *Server) onConn(c net.Conn) {
<<<<<<< HEAD
	/* TODO 调用newClientConn需不需要加锁新建客户端连接句柄并赋值附加信息 */
=======
	s.counter.IncrClientConns()
>>>>>>> 1d7097df
	conn := s.newClientConn(c) //新建一个conn

	defer func() {
		err := recover()
		if err != nil {
			const size = 4096
			buf := make([]byte, size)
			buf = buf[:runtime.Stack(buf, false)] //获得当前goroutine的stacktrace
			golog.Error("server", "onConn", "error", 0,
				"remoteAddr", c.RemoteAddr().String(),
				"stack", string(buf),
			)
		}

		conn.Close()
		s.counter.DecrClientConns()
	}()

	/* 判断ip是否在白名单中 */
	if allowConnect := conn.IsAllowConnect(); allowConnect == false {
		err := mysql.NewError(mysql.ER_ACCESS_DENIED_ERROR, "ip address access denied by kingshard.")
		conn.writeError(err)
		conn.Close()
		return
	}

	/* 握手认证阶段*/
	// 服务器 -> 客户端：握手初始化消息
	// 客户端 -> 服务器：登陆认证消息
	// 服务器 -> 客户端：认证结果消息

	/* 命令执行阶段 */
	//客户端 -> 服务器：执行命令消息
	// 服务器 -> 客户端：命令执行结果

	/* mysql握手协议,先要求应用端上送用户名、密码然后校验ks用户名、密码并返回校验结果，握手成功，执行后续命令 */
	if err := conn.Handshake(); err != nil {
		golog.Error("server", "onConn", err.Error(), 0)
		c.Close()
		return
	}

	conn.Run()
}

func (s *Server) Run() error {
	s.running = true

<<<<<<< HEAD
	/* 没有收到退出信号时 */
=======
	// flush counter
	go s.flushCounter()

>>>>>>> 1d7097df
	for s.running {
		/* 主进程监听端口，接收请求 */
		conn, err := s.listener.Accept()
		if err != nil {
			golog.Error("server", "Run", err.Error(), 0)
			continue
		}

		/* accept每个请求后用单独的goroutine处理请求 */
		go s.onConn(conn)
	}

	return nil
}

func (s *Server) Close() {
	s.running = false
	if s.listener != nil {
		s.listener.Close()
	}
}

func (s *Server) DeleteSlave(node string, addr string) error {
	n := s.GetNode(node)
	if n == nil {
		return fmt.Errorf("invalid node %s", node)
	}

	return n.DeleteSlave(addr)
}

func (s *Server) AddSlave(node string, addr string) error {
	n := s.GetNode(node)
	if n == nil {
		return fmt.Errorf("invalid node %s", node)
	}

	return n.AddSlave(addr)
}

func (s *Server) UpMaster(node string, addr string) error {
	n := s.GetNode(node)
	if n == nil {
		return fmt.Errorf("invalid node %s", node)
	}

	return n.UpMaster(addr)
}

func (s *Server) UpSlave(node string, addr string) error {
	n := s.GetNode(node)
	if n == nil {
		return fmt.Errorf("invalid node %s", node)
	}

	return n.UpSlave(addr)
}

func (s *Server) DownMaster(node, masterAddr string) error {
	n := s.GetNode(node)
	if n == nil {
		return fmt.Errorf("invalid node %s", node)
	}
	return n.DownMaster(masterAddr, backend.ManualDown)
}

func (s *Server) DownSlave(node, slaveAddr string) error {
	n := s.GetNode(node)
	if n == nil {
		return fmt.Errorf("invalid node [%s].", node)
	}
	return n.DownSlave(slaveAddr, backend.ManualDown)
}

func (s *Server) GetNode(name string) *backend.Node {
	return s.nodes[name]
}

func (s *Server) GetSchema() *Schema {
	return s.schema
}<|MERGE_RESOLUTION|>--- conflicted
+++ resolved
@@ -82,9 +82,6 @@
 	return nil
 }
 
-<<<<<<< HEAD
-/* 解析node节点，建立ks与node节点内主从实例的连接池 */
-=======
 //parse the blacklist sql file
 func (s *Server) parseBlackListSqls() error {
 	bs := new(BlacklistSqls)
@@ -120,7 +117,6 @@
 	return nil
 }
 
->>>>>>> 1d7097df
 func (s *Server) parseNode(cfg config.NodeConfig) (*backend.Node, error) {
 	var err error
 	n := new(backend.Node)
@@ -266,8 +262,6 @@
 	return s, nil
 }
 
-<<<<<<< HEAD
-=======
 func (s *Server) flushCounter() {
 	for {
 		s.counter.FlushCounter()
@@ -275,7 +269,6 @@
 	}
 }
 
->>>>>>> 1d7097df
 func (s *Server) newClientConn(co net.Conn) *ClientConn {
 	c := new(ClientConn)
 	tcpConn := co.(*net.TCPConn)
@@ -307,18 +300,11 @@
 	c.txConns = make(map[*backend.Node]*backend.BackendConn)
 	/* 连接是否关闭 */
 	c.closed = false
-<<<<<<< HEAD
 	/* 校对值 */
 	c.collation = mysql.DEFAULT_COLLATION_ID
 	/* 连接编码 */
 	c.charset = mysql.DEFAULT_CHARSET
 	/* 预编译ID */
-=======
-
-	c.collation = s.collation
-	c.charset = s.charset
-
->>>>>>> 1d7097df
 	c.stmtId = 0
 	/* 预编译语句结构体 */
 	c.stmts = make(map[uint32]*Stmt)
@@ -327,11 +313,8 @@
 }
 
 func (s *Server) onConn(c net.Conn) {
-<<<<<<< HEAD
 	/* TODO 调用newClientConn需不需要加锁新建客户端连接句柄并赋值附加信息 */
-=======
 	s.counter.IncrClientConns()
->>>>>>> 1d7097df
 	conn := s.newClientConn(c) //新建一个conn
 
 	defer func() {
@@ -380,13 +363,10 @@
 func (s *Server) Run() error {
 	s.running = true
 
-<<<<<<< HEAD
 	/* 没有收到退出信号时 */
-=======
 	// flush counter
 	go s.flushCounter()
 
->>>>>>> 1d7097df
 	for s.running {
 		/* 主进程监听端口，接收请求 */
 		conn, err := s.listener.Accept()

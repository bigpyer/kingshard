--- conflicted
+++ resolved
@@ -176,12 +176,8 @@
 		return
 	}
 
-<<<<<<< HEAD
 	/* 设置后端连接字符集 */
-	if err = co.SetCharset(c.charset); err != nil {
-=======
 	if err = co.SetCharset(c.charset, c.collation); err != nil {
->>>>>>> e35f4623
 		return
 	}
 
@@ -384,12 +380,9 @@
 }
 
 func (c *ClientConn) handleExec(stmt sqlparser.Statement, args []interface{}) error {
-<<<<<<< HEAD
+	plan, err := c.schema.rule.BuildPlan(stmt)
 	//构建分表执行计划
-	plan, err := c.schema.rule.BuildPlan(stmt)
-=======
 	plan, err := c.schema.rule.BuildPlan(c.db, stmt)
->>>>>>> e35f4623
 	if err != nil {
 		return err
 	}

// Copyright 2016 The kingshard Authors. All rights reserved.
//
// Licensed under the Apache License, Version 2.0 (the "License"): you may
// not use this file except in compliance with the License. You may obtain
// a copy of the License at
//
//     http://www.apache.org/licenses/LICENSE-2.0
//
// Unless required by applicable law or agreed to in writing, software
// distributed under the License is distributed on an "AS IS" BASIS, WITHOUT
// WARRANTIES OR CONDITIONS OF ANY KIND, either express or implied. See the
// License for the specific language governing permissions and limitations
// under the License.

package server

import (
	"bytes"
	"encoding/binary"
	"fmt"
	"net"
	"runtime"
	"sync"

	"github.com/flike/kingshard/backend"
	"github.com/flike/kingshard/core/golog"
	"github.com/flike/kingshard/core/hack"
	"github.com/flike/kingshard/mysql"
)

//client <-> proxy
type ClientConn struct {
	sync.Mutex

	pkg *mysql.PacketIO

	c net.Conn

	proxy *Server

	capability uint32

	connectionId uint32

	status    uint16
	collation mysql.CollationId
	charset   string

	user string
	db   string

	salt []byte

	schema *Schema

	txConns map[*backend.Node]*backend.BackendConn

	closed bool

	lastInsertId int64
	affectedRows int64

	stmtId uint32

	stmts map[uint32]*Stmt //prepare相关,client端到proxy的stmt
}

var DEFAULT_CAPABILITY uint32 = mysql.CLIENT_LONG_PASSWORD | mysql.CLIENT_LONG_FLAG |
	mysql.CLIENT_CONNECT_WITH_DB | mysql.CLIENT_PROTOCOL_41 |
	mysql.CLIENT_TRANSACTIONS | mysql.CLIENT_SECURE_CONNECTION

var baseConnId uint32 = 10000

func (c *ClientConn) IsAllowConnect() bool {
	clientHost, _, err := net.SplitHostPort(c.c.RemoteAddr().String())
	if err != nil {
		fmt.Println(err)
	}
	clientIP := net.ParseIP(clientHost)

	ipVec := c.proxy.allowips[c.proxy.allowipsIndex]
	if ipVecLen := len(ipVec); ipVecLen == 0 {
		return true
	}
	for _, ip := range ipVec {
		if ip.Equal(clientIP) {
			return true
		}
	}

	golog.Error("server", "IsAllowConnect", "error", mysql.ER_ACCESS_DENIED_ERROR,
		"ip address", c.c.RemoteAddr().String(), " access denied by kindshard.")
	return false
}

func (c *ClientConn) Handshake() error {
	/* 要求应用端传送用户名、密码信息 */
	if err := c.writeInitialHandshake(); err != nil {
		golog.Error("server", "Handshake", err.Error(),
			c.connectionId, "msg", "send initial handshake error")
		return err
	}

	/* 校验应用端传送的用户名、密码信息 */
	if err := c.readHandshakeResponse(); err != nil {
		golog.Error("server", "readHandshakeResponse",
			err.Error(), c.connectionId,
			"msg", "read Handshake Response error")

		c.writeError(err)

		return err
	}

	/* 应答校验结果 */
	if err := c.writeOK(nil); err != nil {
		golog.Error("server", "readHandshakeResponse",
			"write ok fail",
			c.connectionId, "error", err.Error())
		return err
	}

	/* TODO Sequence的作用? */
	c.pkg.Sequence = 0

	return nil
}

func (c *ClientConn) Close() error {
	if c.closed {
		return nil
	}

	/* 关闭网络套接字 */
	c.c.Close()

	c.closed = true

	return nil
}

/* 将salt信息带下去 */
func (c *ClientConn) writeInitialHandshake() error {
	data := make([]byte, 4, 128)

	//min version 10
	data = append(data, 10)

	//server version[00]
	data = append(data, mysql.ServerVersion...)
	data = append(data, 0)

	//connection id
	data = append(data, byte(c.connectionId), byte(c.connectionId>>8), byte(c.connectionId>>16), byte(c.connectionId>>24))

	//auth-plugin-data-part-1
	data = append(data, c.salt[0:8]...)

	//filter [00]
	data = append(data, 0)

	//capability flag lower 2 bytes, using default capability here
	data = append(data, byte(DEFAULT_CAPABILITY), byte(DEFAULT_CAPABILITY>>8))

	//charset, utf-8 default
	data = append(data, uint8(mysql.DEFAULT_COLLATION_ID))

	//status
	data = append(data, byte(c.status), byte(c.status>>8))

	//below 13 byte may not be used
	//capability flag upper 2 bytes, using default capability here
	data = append(data, byte(DEFAULT_CAPABILITY>>16), byte(DEFAULT_CAPABILITY>>24))

	//filter [0x15], for wireshark dump, value is 0x15
	data = append(data, 0x15)

	//reserved 10 [00]
	data = append(data, 0, 0, 0, 0, 0, 0, 0, 0, 0, 0)

	//auth-plugin-data-part-2
	data = append(data, c.salt[8:]...)

	//filter [00]
	data = append(data, 0)

	return c.writePacket(data)
}

func (c *ClientConn) readPacket() ([]byte, error) {
	return c.pkg.ReadPacket()
}

func (c *ClientConn) writePacket(data []byte) error {
	return c.pkg.WritePacket(data)
}

func (c *ClientConn) writePacketBatch(total, data []byte, direct bool) ([]byte, error) {
	return c.pkg.WritePacketBatch(total, data, direct)
}

func (c *ClientConn) readHandshakeResponse() error {
	data, err := c.readPacket()

	if err != nil {
		return err
	}

	pos := 0

	//capability
	c.capability = binary.LittleEndian.Uint32(data[:4])
	pos += 4

	//skip max packet size
	pos += 4

	//charset, skip, if you want to use another charset, use set names
	//c.collation = CollationId(data[pos])
	pos++

	//skip reserved 23[00]
	pos += 23

	//user name
	c.user = string(data[pos : pos+bytes.IndexByte(data[pos:], 0)])

	pos += len(c.user) + 1

	//auth length and auth
	authLen := int(data[pos])
	pos++
	auth := data[pos : pos+authLen]

	/* ks配置中的ks密码非node中的密码 */
	checkAuth := mysql.CalcPassword(c.salt, []byte(c.proxy.cfg.Password))
	if c.user != c.proxy.cfg.User || !bytes.Equal(auth, checkAuth) {
		golog.Error("ClientConn", "readHandshakeResponse", "error", 0,
			"auth", auth,
			"checkAuth", checkAuth,
			"client_user", c.user,
			"config_set_user", c.proxy.cfg.User,
			"passworld", c.proxy.cfg.Password)
		return mysql.NewDefaultError(mysql.ER_ACCESS_DENIED_ERROR, c.user, c.c.RemoteAddr().String(), "Yes")
	}

	pos += authLen

	var db string
	if c.capability&mysql.CLIENT_CONNECT_WITH_DB > 0 {
		if len(data[pos:]) == 0 {
			return nil
		}

		db = string(data[pos : pos+bytes.IndexByte(data[pos:], 0)])
		pos += len(c.db) + 1

	} else {
		//if connect without database, use default db
		db = c.proxy.schema.db
	}
	c.db = db

	return nil
}

func (c *ClientConn) Run() {
	defer func() {
		r := recover()
		if err, ok := r.(error); ok {
			const size = 4096
			buf := make([]byte, size)
			buf = buf[:runtime.Stack(buf, false)]

			golog.Error("ClientConn", "Run",
				err.Error(), 0,
				"stack", string(buf))
		}

		c.Close()
	}()

	for {
		/* 读取数据 */
		data, err := c.readPacket()

		if err != nil {
			return
		}

		/* 按照mysql协议解析命令(只实现了部分命令)、处理数据(节点解析)、返回处理结果 */
		if err := c.dispatch(data); err != nil {
			c.proxy.counter.IncrErrLogTotal()
			golog.Error("server", "Run",
				err.Error(), c.connectionId,
			)
			c.writeError(err)
			//mysql close connection client should be told
			if err == mysql.ErrBadConn {
				c.Close()
			}
		}

		/* 如果客户端主动关闭连接，则释放客户端连接资源 */
		if c.closed {
			return
		}

		/* TODO 序号的作用?mysql协议的一部分，从0开始，新命令到达是重置为0 */
		c.pkg.Sequence = 0
	}
}

func (c *ClientConn) dispatch(data []byte) error {
	c.proxy.counter.IncrClientQPS()
	cmd := data[0]
	data = data[1:]

	switch cmd {
	/* 客户端退出命令 */
	case mysql.COM_QUIT:
		c.handleRollback()
		c.Close()
		return nil
		/* 包含SELECT、INSERT、UPDATE、DELETE、REPLACE、SET、BEGIN、COMMIT、ROLLBACK、ADMIN等 */
	case mysql.COM_QUERY:
		return c.handleQuery(hack.String(data))
		/* 探测 */
	case mysql.COM_PING:
		return c.writeOK(nil)
		/* 切换数据库 */
	case mysql.COM_INIT_DB:
<<<<<<< HEAD
		if err := c.useDB(hack.String(data)); err != nil {
			return err
		} else {
			return c.writeOK(nil)
		}
		/* 获取数据库字段信息,等同于show fields from table */
=======
		return c.handleUseDB(hack.String(data))
>>>>>>> 3dcdc903
	case mysql.COM_FIELD_LIST:
		return c.handleFieldList(data)
		/* prepare绑定变量支持(一般在存储过程中使用) */
	case mysql.COM_STMT_PREPARE:
		return c.handleStmtPrepare(hack.String(data))
	case mysql.COM_STMT_EXECUTE:
		return c.handleStmtExecute(data)
	case mysql.COM_STMT_CLOSE:
		return c.handleStmtClose(data)
	case mysql.COM_STMT_SEND_LONG_DATA:
		return c.handleStmtSendLongData(data)
	case mysql.COM_STMT_RESET:
		return c.handleStmtReset(data)
	case mysql.COM_SET_OPTION:
		return c.writeEOF(0)
	default:
		msg := fmt.Sprintf("command %d not supported now", cmd)
		golog.Error("ClientConn", "dispatch", msg, 0)
		return mysql.NewError(mysql.ER_UNKNOWN_ERROR, msg)
	}

	return nil
}

<<<<<<< HEAD
func (c *ClientConn) useDB(db string) error {
	if c.schema == nil {
		return mysql.NewDefaultError(mysql.ER_NO_DB_ERROR)
	}

	/* 使用schema中的默认节点 */
	nodeName := c.schema.rule.DefaultRule.Nodes[0]

	n := c.proxy.GetNode(nodeName)
	co, err := n.GetMasterConn()
	defer c.closeConn(co, false)
	if err != nil {
		return err
	}

	if err = co.UseDB(db); err != nil {
		return err
	}
	c.db = db
	return nil
}

=======
>>>>>>> 3dcdc903
func (c *ClientConn) writeOK(r *mysql.Result) error {
	if r == nil {
		r = &mysql.Result{Status: c.status}
	}
	data := make([]byte, 4, 32)

	data = append(data, mysql.OK_HEADER)

	data = append(data, mysql.PutLengthEncodedInt(r.AffectedRows)...)
	data = append(data, mysql.PutLengthEncodedInt(r.InsertId)...)

	if c.capability&mysql.CLIENT_PROTOCOL_41 > 0 {
		data = append(data, byte(r.Status), byte(r.Status>>8))
		data = append(data, 0, 0)
	}

	return c.writePacket(data)
}

func (c *ClientConn) writeError(e error) error {
	var m *mysql.SqlError
	var ok bool
	if m, ok = e.(*mysql.SqlError); !ok {
		m = mysql.NewError(mysql.ER_UNKNOWN_ERROR, e.Error())
	}

	data := make([]byte, 4, 16+len(m.Message))

	data = append(data, mysql.ERR_HEADER)
	data = append(data, byte(m.Code), byte(m.Code>>8))

	if c.capability&mysql.CLIENT_PROTOCOL_41 > 0 {
		data = append(data, '#')
		data = append(data, m.State...)
	}

	data = append(data, m.Message...)

	return c.writePacket(data)
}

func (c *ClientConn) writeEOF(status uint16) error {
	data := make([]byte, 4, 9)

	data = append(data, mysql.EOF_HEADER)
	if c.capability&mysql.CLIENT_PROTOCOL_41 > 0 {
		data = append(data, 0, 0)
		data = append(data, byte(status), byte(status>>8))
	}

	return c.writePacket(data)
}

func (c *ClientConn) writeEOFBatch(total []byte, status uint16, direct bool) ([]byte, error) {
	data := make([]byte, 4, 9)

	data = append(data, mysql.EOF_HEADER)
	if c.capability&mysql.CLIENT_PROTOCOL_41 > 0 {
		data = append(data, 0, 0)
		data = append(data, byte(status), byte(status>>8))
	}

	return c.writePacketBatch(total, data, direct)
}<|MERGE_RESOLUTION|>--- conflicted
+++ resolved
@@ -330,16 +330,8 @@
 		return c.writeOK(nil)
 		/* 切换数据库 */
 	case mysql.COM_INIT_DB:
-<<<<<<< HEAD
-		if err := c.useDB(hack.String(data)); err != nil {
-			return err
-		} else {
-			return c.writeOK(nil)
-		}
+		return c.handleUseDB(hack.String(data))
 		/* 获取数据库字段信息,等同于show fields from table */
-=======
-		return c.handleUseDB(hack.String(data))
->>>>>>> 3dcdc903
 	case mysql.COM_FIELD_LIST:
 		return c.handleFieldList(data)
 		/* prepare绑定变量支持(一般在存储过程中使用) */
@@ -364,31 +356,6 @@
 	return nil
 }
 
-<<<<<<< HEAD
-func (c *ClientConn) useDB(db string) error {
-	if c.schema == nil {
-		return mysql.NewDefaultError(mysql.ER_NO_DB_ERROR)
-	}
-
-	/* 使用schema中的默认节点 */
-	nodeName := c.schema.rule.DefaultRule.Nodes[0]
-
-	n := c.proxy.GetNode(nodeName)
-	co, err := n.GetMasterConn()
-	defer c.closeConn(co, false)
-	if err != nil {
-		return err
-	}
-
-	if err = co.UseDB(db); err != nil {
-		return err
-	}
-	c.db = db
-	return nil
-}
-
-=======
->>>>>>> 3dcdc903
 func (c *ClientConn) writeOK(r *mysql.Result) error {
 	if r == nil {
 		r = &mysql.Result{Status: c.status}

// Copyright 2015 The kingshard Authors. All rights reserved.
//
// Licensed under the Apache License, Version 2.0 (the "License"): you may
// not use this file except in compliance with the License. You may obtain
// a copy of the License at
//
//     http://www.apache.org/licenses/LICENSE-2.0
//
// Unless required by applicable law or agreed to in writing, software
// distributed under the License is distributed on an "AS IS" BASIS, WITHOUT
// WARRANTIES OR CONDITIONS OF ANY KIND, either express or implied. See the
// License for the specific language governing permissions and limitations
// under the License.

package router

import (
	"fmt"
	"strings"

	"github.com/flike/kingshard/config"
	"github.com/flike/kingshard/core/errors"
	"github.com/flike/kingshard/core/golog"
	"github.com/flike/kingshard/sqlparser"
)

var (
	DefaultRuleType = "default"
	HashRuleType    = "hash"
	RangeRuleType   = "range"
)

type Rule struct {
	DB    string
	Table string
	Key   string

	Type string

	Nodes       []string
	TableToNode []int //index is table index,value is node index
	Shard       Shard
}

type Router struct {
	DB          string
	Rules       map[string]*Rule //key is <table name>
	DefaultRule *Rule
	Nodes       []string //just for human saw
}

func NewDefaultRule(db string, node string) *Rule {
	var r *Rule = &Rule{
		DB:          db,
		Type:        DefaultRuleType,
		Nodes:       []string{node},
		Shard:       new(DefaultShard),
		TableToNode: []int{0},
	}
	return r
}

func (r *Rule) FindNode(key interface{}) (string, error) {
	tableIndex, err := r.Shard.FindForKey(key)
	if err != nil {
		return "", err
	}
	nodeIndex := r.TableToNode[tableIndex]
	return r.Nodes[nodeIndex], nil
}

func (r *Rule) FindNodeIndex(key interface{}) (int, error) {
	tableIndex, err := r.Shard.FindForKey(key)
	if err != nil {
		return -1, err
	}
	return r.TableToNode[tableIndex], nil
}

func (r *Rule) FindTableIndex(key interface{}) (int, error) {
	return r.Shard.FindForKey(key)
}

//UpdateExprs is the expression after set
func (r *Rule) checkUpdateExprs(exprs sqlparser.UpdateExprs) error {
	if r.Type == DefaultRuleType {
		return nil
	} else if len(r.Nodes) == 1 {
		return nil
	}

	for _, e := range exprs {
		if string(e.Name.Name) == r.Key {
			return errors.ErrUpdateKey
		}
	}
	return nil
}

//build router according to the config file
func NewRouter(schemaConfig *config.SchemaConfig) (*Router, error) {
	/* 检查分表的default node是否包含在nodes节点中 */
	if !includeNode(schemaConfig.Nodes, schemaConfig.Default) {
		return nil, fmt.Errorf("default node[%s] not in the nodes list.",
			schemaConfig.Default)
	}

	rt := new(Router)
	rt.DB = schemaConfig.DB                                        //对应schema中的db
	rt.Nodes = schemaConfig.Nodes                                  //对应schema中的nodes
	rt.Rules = make(map[string]*Rule, len(schemaConfig.ShardRule)) //对应schema中的shard
	rt.DefaultRule = NewDefaultRule(rt.DB, schemaConfig.Default)   //对应schema中的default

	/* 遍历shard,检查配置信息 */
	for _, shard := range schemaConfig.ShardRule {
		for _, node := range shard.Nodes {
			/* 检查shard中的节点是否包含在schema中的节点内 */
			if !includeNode(rt.Nodes, node) {
				return nil, fmt.Errorf("shard table[%s] node[%s] not in the schema.nodes list:[%s].",
					shard.Table, node, strings.Join(shard.Nodes, ","))
			}
		}
		rule, err := parseRule(rt.DB, &shard)
		if err != nil {
			return nil, err
		}

		/* DefaultRuleType='default' */
		if rule.Type == DefaultRuleType {
			return nil, fmt.Errorf("[default-rule] duplicate, must only one.")
		} else {
			if _, ok := rt.Rules[rule.Table]; ok {
				return nil, fmt.Errorf("table %s rule in %s duplicate", rule.Table, rule.DB)
			}
			/* 以表名称为key，加载规则map */
			rt.Rules[rule.Table] = rule
		}
	}
	return rt, nil
}

func (r *Router) GetRule(table string) *Rule {
	arry := strings.Split(table, ".")
	if len(arry) == 2 {
		if strings.Trim(arry[0], "`") == r.DB {
			table = strings.Trim(arry[1], "`")
		}
	}
	rule := r.Rules[table]
	if rule == nil {
		return r.DefaultRule
	} else {
		return rule
	}
}

func parseRule(db string, cfg *config.ShardConfig) (*Rule, error) {
	r := new(Rule)
	r.DB = db
	r.Table = cfg.Table
	r.Key = cfg.Key
	r.Type = cfg.Type
	r.Nodes = cfg.Nodes //将ruleconfig中的nodes赋值给rule
	r.TableToNode = make([]int, 0)

	/* shard中localtions中对应节点数量是否和nodes中对应节点数量一致 */
	if len(cfg.Locations) != len(r.Nodes) {
		return nil, errors.ErrLocationsCount
	}
	for i := 0; i < len(cfg.Locations); i++ {
		for j := 0; j < cfg.Locations[i]; j++ {
			/* [0,0,0,0,1,1,1,1]*/
			r.TableToNode = append(r.TableToNode, i)
		}
	}

	if err := parseShard(r, cfg); err != nil {
		return nil, err
	}

	return r, nil
}

func parseShard(r *Rule, cfg *config.ShardConfig) error {
	if r.Type == HashRuleType {
		//hash shard
		r.Shard = &HashShard{ShardNum: len(r.TableToNode)}
	} else if r.Type == RangeRuleType {
		//range shard
		rs, err := ParseNumSharding(cfg.Locations, cfg.TableRowLimit)
		if err != nil {
			return err
		}

		if len(rs) != len(r.TableToNode) {
			return fmt.Errorf("range space %d not equal tables %d", len(rs), len(r.TableToNode))
		}

		r.Shard = &NumRangeShard{Shards: rs}
	} else {
		r.Shard = &DefaultShard{}
	}

	return nil
}

func includeNode(nodes []string, node string) bool {
	for _, n := range nodes {
		if n == node {
			return true
		}
	}
	return false
}

//build a router plan
func (r *Router) BuildPlan(statement sqlparser.Statement) (*Plan, error) {
	//因为实现Statement接口的方法都是指针类型，所以type对应类型也是指针类型
	switch stmt := statement.(type) {
	case *sqlparser.Insert:
		return r.buildInsertPlan(stmt)
	case *sqlparser.Replace:
		return r.buildReplacePlan(stmt)
	case *sqlparser.Select:
		return r.buildSelectPlan(stmt)
	case *sqlparser.Update:
		return r.buildUpdatePlan(stmt)
	case *sqlparser.Delete:
		return r.buildDeletePlan(stmt)
	}
	return nil, errors.ErrNoPlan
}

func (r *Router) buildSelectPlan(statement sqlparser.Statement) (*Plan, error) {
	plan := &Plan{}
	var where *sqlparser.Where
	var err error
	var tableName string

	stmt := statement.(*sqlparser.Select)
	switch v := (stmt.From[0]).(type) {
	/* alias语句(简单语句) */
	case *sqlparser.AliasedTableExpr:
		tableName = sqlparser.String(v.Expr)
	/* join语句 */
	case *sqlparser.JoinTableExpr:
		if ate, ok := (v.LeftExpr).(*sqlparser.AliasedTableExpr); ok {
			tableName = sqlparser.String(ate.Expr)
		} else {
			tableName = sqlparser.String(v)
		}
	default:
		tableName = sqlparser.String(v)
	}

	plan.Rule = r.GetRule(tableName) //根据表名获得分表规则
	where = stmt.Where
	plan.TableIndexs = makeList(0, len(plan.Rule.TableToNode))

	if where != nil {
		plan.Criteria = where.Expr //路由条件
		err = plan.calRouteIndexs()
		if err != nil {
			golog.Error("Route", "BuildSelectPlan", err.Error(), 0)
			return nil, err
		}
	} else {
		//if shard select without where,send to all nodes and all tables
		plan.RouteTableIndexs = plan.TableIndexs
		plan.RouteNodeIndexs = makeList(0, len(plan.Rule.Nodes))
	}

	if plan.Rule.Type != DefaultRuleType && len(plan.RouteTableIndexs) == 0 {
		golog.Error("Route", "BuildSelectPlan", errors.ErrNoCriteria.Error(), 0)
		return nil, errors.ErrNoCriteria
	}
	//generate sql,如果routeTableindexs为空则表示不分表，不分表则发default node
	err = r.generateSelectSql(plan, stmt)
	if err != nil {
		return nil, err
	}
	return plan, nil
}

func (r *Router) buildInsertPlan(statement sqlparser.Statement) (*Plan, error) {
	plan := &Plan{}
	stmt := statement.(*sqlparser.Insert)
	if _, ok := stmt.Rows.(sqlparser.SelectStatement); ok {
		return nil, errors.ErrSelectInInsert
	}

	if stmt.Columns == nil {
		return nil, errors.ErrIRNoColumns
	}

	//根据sql语句的表，获得对应的分片规则
	plan.Rule = r.GetRule(sqlparser.String(stmt.Table))

<<<<<<< HEAD
	err := plan.GetIRKeyIndex(stmt.Columns)
	if err != nil {
		return nil, err
	}

=======
	/* OnDup含义 */
>>>>>>> 226d5b57
	if stmt.OnDup != nil {
		/* set类型的insert语句 */
		err := plan.Rule.checkUpdateExprs(sqlparser.UpdateExprs(stmt.OnDup))
		if err != nil {
			return nil, err
		}
	}

	plan.Criteria = plan.checkValuesType(stmt.Rows.(sqlparser.Values))
	plan.TableIndexs = makeList(0, len(plan.Rule.TableToNode))

<<<<<<< HEAD
	err = plan.calRouteIndexs()
=======
	/* 计算分表目标节点 */
	err := plan.calRouteIndexs()
>>>>>>> 226d5b57
	if err != nil {
		golog.Error("Route", "BuildInsertPlan", err.Error(), 0)
		return nil, err
	}

	/* 重新生成insert sql语句 */
	err = r.generateInsertSql(plan, stmt)
	if err != nil {
		return nil, err
	}
	return plan, nil
}

func (r *Router) buildUpdatePlan(statement sqlparser.Statement) (*Plan, error) {
	plan := &Plan{}
	var where *sqlparser.Where

	stmt := statement.(*sqlparser.Update)
	plan.Rule = r.GetRule(sqlparser.String(stmt.Table))
	err := plan.Rule.checkUpdateExprs(stmt.Exprs)
	if err != nil {
		return nil, err
	}

	where = stmt.Where
	if where != nil {
		plan.Criteria = where.Expr //路由条件
	} else {
		plan.Rule = r.DefaultRule
	}

	plan.TableIndexs = makeList(0, len(plan.Rule.TableToNode))

	err = plan.calRouteIndexs()
	if err != nil {
		golog.Error("Route", "BuildUpdatePlan", err.Error(), 0)
		return nil, err
	}

	if plan.Rule.Type != DefaultRuleType && len(plan.RouteTableIndexs) == 0 {
		golog.Error("Route", "BuildUpdatePlan", errors.ErrNoCriteria.Error(), 0)
		return nil, errors.ErrNoCriteria
	}
	//generate sql,如果routeTableindexs为空则表示不分表，不分表则发default node
	err = r.generateUpdateSql(plan, stmt)
	if err != nil {
		return nil, err
	}
	return plan, nil
}

func (r *Router) buildDeletePlan(statement sqlparser.Statement) (*Plan, error) {
	plan := &Plan{}
	var where *sqlparser.Where

	stmt := statement.(*sqlparser.Delete)
	plan.Rule = r.GetRule(sqlparser.String(stmt.Table))
	where = stmt.Where

	if where != nil {
		plan.Criteria = where.Expr //路由条件
	} else {
		plan.Rule = r.DefaultRule
	}

	plan.TableIndexs = makeList(0, len(plan.Rule.TableToNode))

	err := plan.calRouteIndexs()
	if err != nil {
		golog.Error("Route", "BuildDeletePlan", err.Error(), 0)
		return nil, err
	}

	if plan.Rule.Type != DefaultRuleType && len(plan.RouteTableIndexs) == 0 {
		golog.Error("Route", "BuildDeletePlan", errors.ErrNoCriteria.Error(), 0)
		return nil, errors.ErrNoCriteria
	}
	//generate sql,如果routeTableindexs为空则表示不分表，不分表则发default node
	err = r.generateDeleteSql(plan, stmt)
	if err != nil {
		return nil, err
	}
	return plan, nil
}

func (r *Router) buildReplacePlan(statement sqlparser.Statement) (*Plan, error) {
	plan := &Plan{}

	stmt := statement.(*sqlparser.Replace)
	if _, ok := stmt.Rows.(sqlparser.SelectStatement); ok {
		panic(sqlparser.NewParserError("select in replace not allowed"))
	}

	if stmt.Columns == nil {
		return nil, errors.ErrIRNoColumns
	}

	plan.Rule = r.GetRule(sqlparser.String(stmt.Table))

	err := plan.GetIRKeyIndex(stmt.Columns)
	if err != nil {
		return nil, err
	}

	plan.Criteria = plan.checkValuesType(stmt.Rows.(sqlparser.Values))

	plan.TableIndexs = makeList(0, len(plan.Rule.TableToNode))

	err = plan.calRouteIndexs()
	if err != nil {
		golog.Error("Route", "BuildReplacePlan", err.Error(), 0)
		return nil, err
	}

	err = r.generateReplaceSql(plan, stmt)
	if err != nil {
		return nil, err
	}
	return plan, nil
}

//rewrite select sql
func (r *Router) rewriteSelectSql(plan *Plan, node *sqlparser.Select, tableIndex int) string {
	buf := sqlparser.NewTrackedBuffer(nil)
	buf.Fprintf("select %v%s%v",
		node.Comments,
		node.Distinct,
		node.SelectExprs,
	)
	//insert the group columns in the first of select cloumns
	if len(node.GroupBy) != 0 {
		prefix := ","
		for _, n := range node.GroupBy {
			buf.Fprintf("%s%v", prefix, n)
		}
	}
	buf.Fprintf(" from ")
	switch v := (node.From[0]).(type) {
	case *sqlparser.AliasedTableExpr:
		if len(v.As) != 0 {
			fmt.Fprintf(buf, "%s_%04d as %s",
				sqlparser.String(v.Expr),
				tableIndex,
				string(v.As),
			)
		} else {
			fmt.Fprintf(buf, "%s_%04d",
				sqlparser.String(v.Expr),
				tableIndex,
			)
		}
	case *sqlparser.JoinTableExpr:
		if ate, ok := (v.LeftExpr).(*sqlparser.AliasedTableExpr); ok {
			if len(ate.As) != 0 {
				fmt.Fprintf(buf, "%s_%04d as %s",
					sqlparser.String(ate.Expr),
					tableIndex,
					string(ate.As),
				)
			} else {
				fmt.Fprintf(buf, "%s_%04d",
					sqlparser.String(ate.Expr),
					tableIndex,
				)
			}
		} else {
			fmt.Fprintf(buf, "%s_%04d",
				sqlparser.String(v.LeftExpr),
				tableIndex,
			)
		}
		buf.Fprintf(" %s %v", v.Join, v.RightExpr)
		if v.On != nil {
			buf.Fprintf(" on %v", v.On)
		}
	default:
		fmt.Fprintf(buf, "%s_%04d",
			sqlparser.String(node.From[0]),
			tableIndex,
		)
	}
	//append other tables
	prefix := ", "
	for i := 1; i < len(node.From); i++ {
		buf.Fprintf("%s%v", prefix, node.From[i])
	}
	buf.Fprintf("%v%v%v%v%s",
		node.Where,
		node.GroupBy,
		node.Having,
		node.OrderBy,
		node.Lock,
	)
	return buf.String()
}

func (r *Router) generateSelectSql(plan *Plan, stmt sqlparser.Statement) error {
	sqls := make(map[string][]string)
	node, ok := stmt.(*sqlparser.Select)
	if ok == false {
		return errors.ErrStmtConvert
	}
	if len(plan.RouteNodeIndexs) == 0 {
		return errors.ErrNoRouteNode
	}
	if len(plan.RouteTableIndexs) == 0 {
		buf := sqlparser.NewTrackedBuffer(nil)
		stmt.Format(buf)
		nodeName := r.Nodes[0]
		sqls[nodeName] = []string{buf.String()}
	} else {
		tableCount := len(plan.RouteTableIndexs)
		for i := 0; i < tableCount; i++ {
			tableIndex := plan.RouteTableIndexs[i]
			nodeIndex := plan.Rule.TableToNode[tableIndex]
			nodeName := r.Nodes[nodeIndex]
			selectSql := r.rewriteSelectSql(plan, node, tableIndex)
			if _, ok := sqls[nodeName]; ok == false {
				sqls[nodeName] = make([]string, 0, tableCount)
			}
			sqls[nodeName] = append(sqls[nodeName], selectSql)
		}
	}
	plan.RewrittenSqls = sqls
	return nil
}

func (r *Router) generateInsertSql(plan *Plan, stmt sqlparser.Statement) error {
	sqls := make(map[string][]string)
	node, ok := stmt.(*sqlparser.Insert)
	if ok == false {
		return errors.ErrStmtConvert
	}
	if len(plan.RouteNodeIndexs) == 0 {
		return errors.ErrNoRouteNode
	}
	if len(plan.RouteTableIndexs) == 0 {
		buf := sqlparser.NewTrackedBuffer(nil)
		stmt.Format(buf)
		nodeName := r.Nodes[0]
		sqls[nodeName] = []string{buf.String()}
	} else {
		nodeCount := len(plan.RouteNodeIndexs)
		if 1 < nodeCount {
			golog.Error("Router", "generateInsertSql", errors.ErrInsertInMulti.Error(), 0)
			return errors.ErrInsertInMulti
		}
		tableCount := len(plan.RouteTableIndexs)
		for i := 0; i < tableCount; i++ {
			buf := sqlparser.NewTrackedBuffer(nil)
			buf.Fprintf("insert %vinto %v", node.Comments, node.Table)
			fmt.Fprintf(buf, "_%04d", plan.RouteTableIndexs[i])
			buf.Fprintf("%v %v%v",
				node.Columns,
				node.Rows,
				node.OnDup)

			tableIndex := plan.RouteTableIndexs[i]
			nodeIndex := plan.Rule.TableToNode[tableIndex]
			nodeName := r.Nodes[nodeIndex]
			if _, ok := sqls[nodeName]; ok == false {
				sqls[nodeName] = make([]string, 0, tableCount)
			}
			sqls[nodeName] = append(sqls[nodeName], buf.String())
		}

	}
	plan.RewrittenSqls = sqls
	return nil
}

func (r *Router) generateUpdateSql(plan *Plan, stmt sqlparser.Statement) error {
	sqls := make(map[string][]string)
	node, ok := stmt.(*sqlparser.Update)
	if ok == false {
		return errors.ErrStmtConvert
	}
	if len(plan.RouteNodeIndexs) == 0 {
		return errors.ErrNoRouteNode
	}
	if len(plan.RouteTableIndexs) == 0 {
		buf := sqlparser.NewTrackedBuffer(nil)
		stmt.Format(buf)
		nodeName := r.Nodes[0]
		sqls[nodeName] = []string{buf.String()}
	} else {
		nodeCount := len(plan.RouteNodeIndexs)
		if 1 < nodeCount {
			golog.Error("Router", "generateUpdateSql", errors.ErrUpdateInMulti.Error(), 0,
				"RouteNodeIndexs", plan.RouteNodeIndexs)
			return errors.ErrUpdateInMulti
		}
		tableCount := len(plan.RouteTableIndexs)
		for i := 0; i < tableCount; i++ {
			buf := sqlparser.NewTrackedBuffer(nil)
			buf.Fprintf("update %v%v",
				node.Comments,
				node.Table,
			)
			fmt.Fprintf(buf, "_%04d", plan.RouteTableIndexs[i])
			buf.Fprintf(" set %v%v%v%v",
				node.Exprs,
				node.Where,
				node.OrderBy,
				node.Limit,
			)
			tableIndex := plan.RouteTableIndexs[i]
			nodeIndex := plan.Rule.TableToNode[tableIndex]
			nodeName := r.Nodes[nodeIndex]
			if _, ok := sqls[nodeName]; ok == false {
				sqls[nodeName] = make([]string, 0, tableCount)
			}
			sqls[nodeName] = append(sqls[nodeName], buf.String())
		}

	}
	plan.RewrittenSqls = sqls
	return nil
}

func (r *Router) generateDeleteSql(plan *Plan, stmt sqlparser.Statement) error {
	sqls := make(map[string][]string)
	node, ok := stmt.(*sqlparser.Delete)
	if ok == false {
		return errors.ErrStmtConvert
	}
	if len(plan.RouteNodeIndexs) == 0 {
		return errors.ErrNoRouteNode
	}
	if len(plan.RouteTableIndexs) == 0 {
		buf := sqlparser.NewTrackedBuffer(nil)
		stmt.Format(buf)
		nodeName := r.Nodes[0]
		sqls[nodeName] = []string{buf.String()}
	} else {
		nodeCount := len(plan.RouteNodeIndexs)
		if 1 < nodeCount {
			golog.Error("Router", "generateDeleteSql", errors.ErrDeleteInMulti.Error(), 0)
			return errors.ErrUpdateInMulti
		}
		tableCount := len(plan.RouteTableIndexs)
		for i := 0; i < tableCount; i++ {
			buf := sqlparser.NewTrackedBuffer(nil)
			buf.Fprintf("delete %vfrom %v",
				node.Comments,
				node.Table,
			)
			fmt.Fprintf(buf, "_%04d", plan.RouteTableIndexs[i])
			buf.Fprintf("%v%v%v",
				node.Where,
				node.OrderBy,
				node.Limit,
			)
			tableIndex := plan.RouteTableIndexs[i]
			nodeIndex := plan.Rule.TableToNode[tableIndex]
			nodeName := r.Nodes[nodeIndex]
			if _, ok := sqls[nodeName]; ok == false {
				sqls[nodeName] = make([]string, 0, tableCount)
			}
			sqls[nodeName] = append(sqls[nodeName], buf.String())
		}

	}
	plan.RewrittenSqls = sqls
	return nil
}

func (r *Router) generateReplaceSql(plan *Plan, stmt sqlparser.Statement) error {
	sqls := make(map[string][]string)
	node, ok := stmt.(*sqlparser.Replace)
	if ok == false {
		return errors.ErrStmtConvert
	}
	if len(plan.RouteNodeIndexs) == 0 {
		return errors.ErrNoRouteNode
	}
	if len(plan.RouteTableIndexs) == 0 {
		buf := sqlparser.NewTrackedBuffer(nil)
		stmt.Format(buf)
		nodeName := r.Nodes[0]
		sqls[nodeName] = []string{buf.String()}
	} else {
		nodeCount := len(plan.RouteNodeIndexs)
		if 1 < nodeCount {
			golog.Error("Router", "generateReplaceSql", errors.ErrReplaceInMulti.Error(), 0)
			return errors.ErrUpdateInMulti
		}
		tableCount := len(plan.RouteTableIndexs)
		for i := 0; i < tableCount; i++ {
			buf := sqlparser.NewTrackedBuffer(nil)
			buf.Fprintf("replace %vinto %v",
				node.Comments,
				node.Table,
			)
			fmt.Fprintf(buf, "_%04d", plan.RouteTableIndexs[i])
			buf.Fprintf("%v %v",
				node.Columns,
				node.Rows,
			)
			tableIndex := plan.RouteTableIndexs[i]
			nodeIndex := plan.Rule.TableToNode[tableIndex]
			nodeName := r.Nodes[nodeIndex]
			if _, ok := sqls[nodeName]; ok == false {
				sqls[nodeName] = make([]string, 0, tableCount)
			}
			sqls[nodeName] = append(sqls[nodeName], buf.String())
		}

	}
	plan.RewrittenSqls = sqls
	return nil
}<|MERGE_RESOLUTION|>--- conflicted
+++ resolved
@@ -296,15 +296,7 @@
 	//根据sql语句的表，获得对应的分片规则
 	plan.Rule = r.GetRule(sqlparser.String(stmt.Table))
 
-<<<<<<< HEAD
-	err := plan.GetIRKeyIndex(stmt.Columns)
-	if err != nil {
-		return nil, err
-	}
-
-=======
 	/* OnDup含义 */
->>>>>>> 226d5b57
 	if stmt.OnDup != nil {
 		/* set类型的insert语句 */
 		err := plan.Rule.checkUpdateExprs(sqlparser.UpdateExprs(stmt.OnDup))
@@ -316,12 +308,8 @@
 	plan.Criteria = plan.checkValuesType(stmt.Rows.(sqlparser.Values))
 	plan.TableIndexs = makeList(0, len(plan.Rule.TableToNode))
 
-<<<<<<< HEAD
-	err = plan.calRouteIndexs()
-=======
 	/* 计算分表目标节点 */
 	err := plan.calRouteIndexs()
->>>>>>> 226d5b57
 	if err != nil {
 		golog.Error("Route", "BuildInsertPlan", err.Error(), 0)
 		return nil, err

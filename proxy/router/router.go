--- conflicted
+++ resolved
@@ -169,16 +169,6 @@
 	r.Nodes = cfg.Nodes //将ruleconfig中的nodes赋值给rule
 	r.TableToNode = make(map[int]int, 0)
 
-<<<<<<< HEAD
-	/* shard中localtions中对应节点数量是否和nodes中对应节点数量一致 */
-	if len(cfg.Locations) != len(r.Nodes) {
-		return nil, errors.ErrLocationsCount
-	}
-	for i := 0; i < len(cfg.Locations); i++ {
-		for j := 0; j < cfg.Locations[i]; j++ {
-			/* [0,0,0,0,1,1,1,1]*/
-			r.TableToNode = append(r.TableToNode, i)
-=======
 	switch r.Type {
 	case HashRuleType, RangeRuleType:
 		var sumTables int
@@ -233,7 +223,6 @@
 				r.TableToNode[v] = i
 				r.SubTableIndexs = append(r.SubTableIndexs, v)
 			}
->>>>>>> 6fc600f6
 		}
 	}
 
@@ -248,12 +237,7 @@
 	switch r.Type {
 	case HashRuleType:
 		r.Shard = &HashShard{ShardNum: len(r.TableToNode)}
-<<<<<<< HEAD
-	} else if r.Type == RangeRuleType {
-		//range shard
-=======
 	case RangeRuleType:
->>>>>>> 6fc600f6
 		rs, err := ParseNumSharding(cfg.Locations, cfg.TableRowLimit)
 		if err != nil {
 			return err

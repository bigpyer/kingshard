package hack

const (
<<<<<<< HEAD
	Version = "2016-08-21 11:48:07 +0800 @0d87617"
	Compile = "2016-08-21 11:54:56 +0800 by go version go1.5.2 darwin/amd64"
=======
	Version = "2017-07-08 06:06:28 +0800 @0262295"
	Compile = "2017-08-07 21:07:18 +0800 by go version go1.8.3 darwin/amd64"
>>>>>>> e35f4623
)<|MERGE_RESOLUTION|>--- conflicted
+++ resolved
@@ -1,11 +1,6 @@
 package hack
 
 const (
-<<<<<<< HEAD
-	Version = "2016-08-21 11:48:07 +0800 @0d87617"
-	Compile = "2016-08-21 11:54:56 +0800 by go version go1.5.2 darwin/amd64"
-=======
 	Version = "2017-07-08 06:06:28 +0800 @0262295"
 	Compile = "2017-08-07 21:07:18 +0800 by go version go1.8.3 darwin/amd64"
->>>>>>> e35f4623
 )
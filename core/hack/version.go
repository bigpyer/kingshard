package hack

const (
<<<<<<< HEAD
	Version = "2016-09-12 09:56:29 +0800 @e78adff"
	Compile = "2016-09-12 10:14:16 +0800 by go version go1.6.2 linux/amd64"
=======
	Version = "2016-09-16 20:11:09 +0800 @72377ce"
	Compile = "2016-09-24 19:54:24 +0800 by go version go1.7.1 darwin/amd64"
>>>>>>> 61d83b5e
)<|MERGE_RESOLUTION|>--- conflicted
+++ resolved
@@ -1,11 +1,6 @@
 package hack
 
 const (
-<<<<<<< HEAD
-	Version = "2016-09-12 09:56:29 +0800 @e78adff"
-	Compile = "2016-09-12 10:14:16 +0800 by go version go1.6.2 linux/amd64"
-=======
-	Version = "2016-09-16 20:11:09 +0800 @72377ce"
-	Compile = "2016-09-24 19:54:24 +0800 by go version go1.7.1 darwin/amd64"
->>>>>>> 61d83b5e
+	Version = "2016-09-23 15:44:15 +0800 @a15fd20"
+	Compile = "2016-09-24 20:32:20 +0800 by go version go1.7.1 darwin/amd64"
 )
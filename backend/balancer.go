--- conflicted
+++ resolved
@@ -106,13 +106,9 @@
 	}
 	db := n.Slave[index]
 	n.LastSlaveIndex++
-<<<<<<< HEAD
-	n.LastSlaveIndex = n.LastSlaveIndex % queueLen
-=======
 	/* 到达rrq末尾后，将下标置为0，即rrq队列头，从rrq头开始轮训 */
 	if queueLen <= n.LastSlaveIndex {
 		n.LastSlaveIndex = 0
 	}
->>>>>>> 226d5b57
 	return db, nil
 }